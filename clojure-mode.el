--- conflicted
+++ resolved
@@ -24,7 +24,6 @@
 ;;       (add-to-list 'auto-mode-alist '("\\.clj$" . clojure-mode))
 ;;     Or generate autoloads with the `update-directory-autoloads' function.
 
-<<<<<<< HEAD
 ;; Paredit users:
 
 ;; Download paredit v22 (currently beta)
@@ -35,11 +34,10 @@
 ;;   ;; require or autoload paredit-mode
 ;;   (defun lisp-enable-paredit-hook () (paredit-mode 1))
 ;;   (add-hook 'clojure-mode-hook 'lisp-enable-paredit-hook)
-=======
+
 ;;; Todo:
 
 ;; * hashbang is also a valid comment character
->>>>>>> 60d975b2
 
 ;;; License:
 
@@ -552,18 +550,5 @@
 ;;;###autoload
 (add-to-list 'auto-mode-alist '("\\.clj$" . clojure-mode))
 
-<<<<<<< HEAD
-=======
-(when clojure-enable-paredit
-  (autoload 'paredit-mode "paredit"
-    "Minor mode for pseudo-structurally editing Lisp code." t)
-
-  (defun clojure-paredit-hook () (paredit-mode +1))
-  (add-hook 'clojure-mode-hook 'clojure-paredit-hook)
-
-  (define-key clojure-mode-map "{" 'paredit-open-brace)
-  (define-key clojure-mode-map "}" 'paredit-close-brace))
-
->>>>>>> 60d975b2
 (provide 'clojure-mode)
 ;;; clojure-mode.el ends here